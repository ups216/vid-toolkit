from fastapi import FastAPI, File, UploadFile, HTTPException
from fastapi.middleware.cors import CORSMiddleware
from fastapi.responses import FileResponse
from pydantic import BaseModel
import os
import shutil
from pathlib import Path
import uuid
import subprocess
import json
from datetime import datetime
from typing import Optional, List, Dict
import logging
import traceback

# Configure logging
logging.basicConfig(level=logging.INFO)
logger = logging.getLogger(__name__)

app = FastAPI(title="Video Toolkit API", version="1.0.0")

# Pydantic models
class VideoPageRequest(BaseModel):
    url: str

class VideoDownloadRequest(BaseModel):
    url: str
    format_id: str

class VideoSaveRequest(BaseModel):
    video_url: str
    video_page_name: Optional[str] = None
    video_file_name: str
    # Additional metadata from analysis
    selected_tags: Optional[List[str]] = []
    description: Optional[str] = None
    category: Optional[str] = None
    # Engagement metrics
    like_count: Optional[int] = None
    dislike_count: Optional[int] = None
    comment_count: Optional[int] = None
    view_count: Optional[int] = None
    average_rating: Optional[float] = None
    # Channel info
    uploader: Optional[str] = None
    channel_id: Optional[str] = None
    channel_url: Optional[str] = None
    # Additional info
    upload_date: Optional[str] = None
    duration: Optional[float] = None
    age_limit: Optional[int] = None

class VideoFormat(BaseModel):
    format_id: str
    ext: str
    resolution: Optional[str]
    filesize: Optional[int]
    tbr: Optional[float]
    vbr: Optional[float]
    abr: Optional[float]
    format_note: Optional[str]
    quality: Optional[str]

class VideoInfo(BaseModel):
    id: str
    title: str
    url: str
    duration: Optional[float]
    thumbnail: Optional[str]
    uploader: Optional[str]
    view_count: Optional[int]
    formats: List[VideoFormat]
    # Additional metadata
    upload_date: Optional[str]
    description: Optional[str]
    tags: Optional[List[str]]
    categories: Optional[List[str]]
    like_count: Optional[int]
    dislike_count: Optional[int]
    comment_count: Optional[int]
    channel_id: Optional[str]
    channel_url: Optional[str]
    average_rating: Optional[float]
    age_limit: Optional[int]
    webpage_url_basename: Optional[str]
    extractor: Optional[str]

# Configure CORS
app.add_middleware(
    CORSMiddleware,
    allow_origins=["*"],  # Allow any origin
    allow_credentials=True,
    allow_methods=["*"],
    allow_headers=["*"],
)

# Create uploads directory
UPLOADS_DIR = Path("uploads")
UPLOADS_DIR.mkdir(exist_ok=True)

OUTPUTS_DIR = Path("outputs")
OUTPUTS_DIR.mkdir(exist_ok=True)

DOWNLOAD_TMP_DIR = Path("download_tmp")
DOWNLOAD_TMP_DIR.mkdir(parents=True, exist_ok=True)

VIDEO_LIBRARY_DIR = Path("video_library")
VIDEO_LIBRARY_DIR.mkdir(parents=True, exist_ok=True)

VIDEO_LIBRARY_DATA_FILE = VIDEO_LIBRARY_DIR / "data.json"

# Cookies file path
COOKIES_FILE = Path("cookies.txt")

@app.get("/")
async def root():
    return {"message": "Video Toolkit API is running"}

@app.post("/videopage_analyze")
async def analyze_video_page(request: VideoPageRequest):
    """Analyze a webpage URL to extract downloadable video information using yt-dlp"""
    try:
        logger.info(f"Analyzing video URL: {request.url}")
        
        # Run yt-dlp to extract video information
        cmd = [
            "yt-dlp",
            "--dump-json",
            "--no-download",
<<<<<<< HEAD
            "--cookies-from-browser", "chrome",
            "--extractor-args", "youtubetab:skip=authcheck",
            "--no-playlist",  # Only download single video, not playlist
            "--retries", "3",
            "--fragment-retries", "3",
            "--retry-sleep", "5",
=======
            # "--cookies", str(COOKIES_FILE),
>>>>>>> 7e9cf2cb
            request.url
        ]
        
        logger.info(f"Running command: {' '.join(cmd)}")
        
        result = subprocess.run(
            cmd,
            capture_output=True,
            text=True,
            timeout=60
        )
        
        logger.info(f"yt-dlp return code: {result.returncode}")
        
        if result.returncode != 0:
            logger.error(f"yt-dlp stderr: {result.stderr}")
            
            # Check for specific YouTube errors
            if "Too Many Requests" in result.stderr or "429" in result.stderr:
                raise HTTPException(
                    status_code=429, 
                    detail="YouTube rate limit exceeded. Please wait a few minutes before trying again."
                )
            elif "Sign in to confirm your age" in result.stderr:
                raise HTTPException(
                    status_code=403,
                    detail="This video requires age verification. Please sign into YouTube in your browser first."
                )
            elif "Video unavailable" in result.stderr or "Private video" in result.stderr:
                raise HTTPException(
                    status_code=404,
                    detail="Video is unavailable or private."
                )
            elif "This live event will begin" in result.stderr:
                raise HTTPException(
                    status_code=400,
                    detail="This is a scheduled live stream that hasn't started yet."
                )
            else:
                raise HTTPException(
                    status_code=400, 
                    detail=f"Failed to analyze URL: {result.stderr}"
                )
        
        # Parse the JSON output
        videos = []
        for line in result.stdout.strip().split('\n'):
            if line.strip():
                try:
                    video_data = json.loads(line)
                    
                    # Extract and filter formats
                    formats = []
                    if 'formats' in video_data:
                        for fmt in video_data['formats']:
                            # Filter for video formats with reasonable quality
                            if fmt.get('vcodec') != 'none' and fmt.get('height'):
                                height = fmt.get('height', 0)
                                if height >= 360:  # Only include 360p and above
                                    quality_map = {
                                        range(360, 480): "360p",
                                        range(480, 720): "480p", 
                                        range(720, 1080): "720p",
                                        range(1080, 1440): "1080p",
                                        range(1440, 2160): "1440p",
                                        range(2160, 4320): "4K"
                                    }
                                    quality = "Unknown"
                                    for height_range, quality_label in quality_map.items():
                                        if height in height_range:
                                            quality = quality_label
                                            break
                                    
                                    video_format = VideoFormat(
                                        format_id=fmt.get('format_id', ''),
                                        ext=fmt.get('ext', ''),
                                        resolution=fmt.get('resolution', f"{fmt.get('width', 'unknown')}x{fmt.get('height', 'unknown')}"),
                                        filesize=fmt.get('filesize'),
                                        tbr=fmt.get('tbr'),
                                        vbr=fmt.get('vbr'),
                                        abr=fmt.get('abr'),
                                        format_note=fmt.get('format_note', ''),
                                        quality=quality
                                    )
                                    formats.append(video_format)
                    
                    # Sort formats by quality (height) descending
                    formats.sort(key=lambda x: int(x.resolution.split('x')[1]) if 'x' in x.resolution and x.resolution.split('x')[1].isdigit() else 0, reverse=True)
                    
                    video_info = VideoInfo(
                        id=video_data.get('id', ''),
                        title=video_data.get('title', 'Unknown'),
                        url=video_data.get('webpage_url', video_data.get('url', '')),
                        duration=video_data.get('duration'),
                        thumbnail=video_data.get('thumbnail'),
                        uploader=video_data.get('uploader'),
                        view_count=video_data.get('view_count'),
                        formats=formats,
                        # Additional metadata
                        upload_date=video_data.get('upload_date'),
                        description=video_data.get('description'),
                        tags=video_data.get('tags'),
                        categories=video_data.get('categories'),
                        like_count=video_data.get('like_count'),
                        dislike_count=video_data.get('dislike_count'),
                        comment_count=video_data.get('comment_count'),
                        channel_id=video_data.get('channel_id'),
                        channel_url=video_data.get('channel_url'),
                        average_rating=video_data.get('average_rating'),
                        age_limit=video_data.get('age_limit'),
                        webpage_url_basename=video_data.get('webpage_url_basename'),
                        extractor=video_data.get('extractor')
                    )
                    videos.append(video_info)
                except json.JSONDecodeError:
                    continue
        
        return {
            "message": "Video page analysis completed",
            "url": request.url,
            "videos_found": len(videos),
            "videos": videos
        }
        
    except subprocess.TimeoutExpired:
        logger.error("Request timeout - URL analysis took too long")
        raise HTTPException(status_code=408, detail="Request timeout - URL analysis took too long")
    except Exception as e:
        logger.error(f"Error in analyze_video_page: {str(e)}")
        logger.error(f"Traceback: {traceback.format_exc()}")
        raise HTTPException(status_code=500, detail=f"Internal server error: {str(e)}")

@app.post("/videopage_metadata")
async def get_video_metadata_for_selection(request: VideoPageRequest):
    """Get detailed video metadata for user selection before downloading"""
    try:
        logger.info(f"Getting metadata for URL: {request.url}")
        
        # Run yt-dlp to extract video information
        cmd = [
            "yt-dlp",
            "--dump-json",
            "--no-download",
            "--cookies-from-browser", "chrome",
            "--extractor-args", "youtubetab:skip=authcheck",
            "--no-playlist",  # Only download single video, not playlist
            "--retries", "3",
            "--fragment-retries", "3",
            "--retry-sleep", "5",
            request.url
        ]
        
        result = subprocess.run(
            cmd,
            capture_output=True,
            text=True,
            timeout=60
        )
        
        if result.returncode != 0:
            logger.error(f"yt-dlp stderr: {result.stderr}")
            
            # Check for specific YouTube errors
            if "Too Many Requests" in result.stderr or "429" in result.stderr:
                raise HTTPException(
                    status_code=429, 
                    detail="YouTube rate limit exceeded. Please wait a few minutes before trying again."
                )
            elif "Sign in to confirm your age" in result.stderr:
                raise HTTPException(
                    status_code=403,
                    detail="This video requires age verification. Please sign into YouTube in your browser first."
                )
            elif "Video unavailable" in result.stderr or "Private video" in result.stderr:
                raise HTTPException(
                    status_code=404,
                    detail="Video is unavailable or private."
                )
            else:
                raise HTTPException(
                    status_code=400, 
                    detail=f"Failed to get metadata: {result.stderr}"
                )
        
        # Parse the JSON output
        for line in result.stdout.strip().split('\n'):
            if line.strip():
                try:
                    video_data = json.loads(line)
                    
                    # Return comprehensive metadata for user selection
                    metadata = {
                        "id": video_data.get('id', ''),
                        "title": video_data.get('title', 'Unknown'),
                        "url": video_data.get('webpage_url', video_data.get('url', '')),
                        "duration": video_data.get('duration'),
                        "thumbnail": video_data.get('thumbnail'),
                        "uploader": video_data.get('uploader'),
                        "description": video_data.get('description', ''),
                        "upload_date": video_data.get('upload_date'),
                        "extractor": video_data.get('extractor'),
                        
                        # Tags for selection
                        "available_tags": video_data.get('tags', []),
                        "categories": video_data.get('categories', []),
                        
                        # Engagement metrics
                        "view_count": video_data.get('view_count'),
                        "like_count": video_data.get('like_count'),
                        "dislike_count": video_data.get('dislike_count'),
                        "comment_count": video_data.get('comment_count'),
                        "average_rating": video_data.get('average_rating'),
                        
                        # Channel information
                        "channel_id": video_data.get('channel_id'),
                        "channel_url": video_data.get('channel_url'),
                        "age_limit": video_data.get('age_limit', 0),
                        
                        # Additional info
                        "webpage_url_basename": video_data.get('webpage_url_basename')
                    }
                    
                    return {
                        "message": "Video metadata retrieved successfully",
                        "metadata": metadata
                    }
                    
                except json.JSONDecodeError:
                    continue
        
        raise HTTPException(status_code=404, detail="No video metadata found")
        
    except subprocess.TimeoutExpired:
        raise HTTPException(status_code=408, detail="Timeout getting video metadata")
    except Exception as e:
        logger.error(f"Error getting video metadata: {str(e)}")
        raise HTTPException(status_code=500, detail=f"Internal server error: {str(e)}")

@app.post("/videopage_download")
async def download_video_from_page(request: VideoDownloadRequest):
    """Download a specific video format from a webpage URL using yt-dlp"""
    try:
        # Generate unique filename for this download
        download_id = str(uuid.uuid4())
        
        # Resolve relative path if needed
        download_tmp_dir = DOWNLOAD_TMP_DIR
        if not download_tmp_dir.is_absolute():
            download_tmp_dir = Path.cwd() / download_tmp_dir
        
        # Run yt-dlp to download the specific format with audio and thumbnail
        # Use format selection that ensures both video and audio are included
        # For Bilibili and other sites with separate video/audio streams
        # Use safe filename without video title to avoid character issues
        cmd = [
            "yt-dlp",
            "--format", f"{request.format_id}+bestaudio[ext=m4a]/best",
            "--output", str(download_tmp_dir / f"{download_id}.%(ext)s"),
            "--write-thumbnail",
            "--embed-metadata",
            "--keep-video",  # Keep video file temporarily for debugging
<<<<<<< HEAD
            "--cookies-from-browser", "chrome",
            "--extractor-args", "youtubetab:skip=authcheck",
            "--no-playlist",  # Only download single video, not playlist
            "--retries", "3",
            "--fragment-retries", "3",
            "--retry-sleep", "5",
=======
            # "--cookies", str(COOKIES_FILE),
>>>>>>> 7e9cf2cb
            request.url
        ]
        
        logger.info(f"Running download command: {' '.join(cmd)}")
        
        result = subprocess.run(
            cmd,
            capture_output=True,
            text=True,
            timeout=300  # 5 minutes timeout for download
        )
        
        logger.info(f"Download result code: {result.returncode}")
        if result.stderr:
            logger.info(f"Download stderr: {result.stderr}")
        
        if result.returncode != 0:
            # Try alternative format selection if the first attempt fails
            logger.warning(f"First download attempt failed: {result.stderr}")
            
            # Fallback: Try with a simpler format selection but still ensure merging
            cmd_fallback = [
                "yt-dlp",
                "--format", f"{request.format_id}+bestaudio",
                "--output", str(download_tmp_dir / f"{download_id}.%(ext)s"),
                "--write-thumbnail",
                "--embed-metadata",
                "--cookies-from-browser", "chrome",
                "--extractor-args", "youtubetab:skip=authcheck",
                "--no-playlist",
                "--retries", "3",
                "--fragment-retries", "3",
                "--retry-sleep", "5",
                request.url
            ]
            
            logger.info(f"Running fallback command: {' '.join(cmd_fallback)}")
            
            result = subprocess.run(
                cmd_fallback,
                capture_output=True,
                text=True,
                timeout=300
            )
            
            if result.returncode != 0:
                logger.error(f"Fallback download also failed: {result.stderr}")
                raise HTTPException(
                    status_code=400, 
                    detail=f"Failed to download video with both attempts. Error: {result.stderr}"
                )
        
        # Find the downloaded files
        downloaded_files = list(download_tmp_dir.glob(f"{download_id}*"))
        video_files = [f for f in downloaded_files if f.suffix.lower() in ['.mp4', '.mkv', '.webm', '.avi'] and not '.f' in f.stem]
        audio_files = [f for f in downloaded_files if f.suffix.lower() in ['.m4a', '.aac', '.mp3', '.webm'] and '.f' in f.stem]
        
        logger.info(f"Downloaded files: {[f.name for f in downloaded_files]}")
        logger.info(f"Video files: {[f.name for f in video_files]}")
        logger.info(f"Audio files: {[f.name for f in audio_files]}")
        
        # Check if we have separate video and audio files that need merging
        if len(video_files) == 1 and len(audio_files) == 1:
            video_file = video_files[0]
            audio_file = audio_files[0]
            
            # Create merged filename using download_id only
            merged_filename = f"{download_id}_merged.mp4"
            merged_path = download_tmp_dir / merged_filename
            
            logger.info(f"Merging video: {video_file.name} with audio: {audio_file.name}")
            
            # Use ffmpeg to merge video and audio
            merge_cmd = [
                "ffmpeg",
                "-i", str(video_file),
                "-i", str(audio_file),
                "-c:v", "copy",
                "-c:a", "aac",
                "-shortest",  # Match the shortest stream duration
                "-y",  # Overwrite output file
                str(merged_path)
            ]
            
            merge_result = subprocess.run(
                merge_cmd,
                capture_output=True,
                text=True,
                timeout=120
            )
            
            if merge_result.returncode == 0:
                # Remove separate files and use merged file
                logger.info(f"Successfully merged video and audio. Removing separate files.")
                video_file.unlink()
                audio_file.unlink()
                downloaded_file = merged_path
            else:
                # If merging fails, use the video file (might be audio-less)
                downloaded_file = video_file
                logger.error(f"FFmpeg merge failed: {merge_result.stderr}")
                print(f"FFmpeg merge failed: {merge_result.stderr}")
        
        elif len(video_files) == 1:
            # Single video file (hopefully with audio already merged)
            downloaded_file = video_files[0]
        else:
            # Look for any non-image file, prefer mp4 files
            non_image_files = [f for f in downloaded_files if not f.name.endswith(('.jpg', '.jpeg', '.png', '.webp'))]
            if not non_image_files:
                raise HTTPException(
                    status_code=500, 
                    detail="Download completed but video file not found"
                )
            # Prefer .mp4 files
            mp4_files = [f for f in non_image_files if f.suffix.lower() == '.mp4']
            downloaded_file = mp4_files[0] if mp4_files else non_image_files[0]
        
        # Find the downloaded thumbnail file
        thumbnail_files = [f for f in downloaded_files if f.name.endswith(('.jpg', '.jpeg', '.png', '.webp'))]
        thumbnail_file = thumbnail_files[0] if thumbnail_files else None
        
        response_data = {
            "message": "Video download completed",
            "download_id": download_id,
            "filename": downloaded_file.name,
            "file_path": str(downloaded_file),
            "file_size": downloaded_file.stat().st_size,
            "url": request.url,
            "format_id": request.format_id,
            "merged": len(video_files) == 1 and len(audio_files) == 1 and downloaded_file.name.endswith('.mp4')
        }
        
        # Add thumbnail information if available
        if thumbnail_file:
            response_data["thumbnail_filename"] = thumbnail_file.name
            response_data["thumbnail_path"] = str(thumbnail_file)
            response_data["thumbnail_size"] = thumbnail_file.stat().st_size
        
        return response_data
        
    except subprocess.TimeoutExpired:
        raise HTTPException(status_code=408, detail="Download timeout - Video download took too long")
    except Exception as e:
        raise HTTPException(status_code=500, detail=f"Internal server error: {str(e)}")

@app.post("/videopage_save_auto")
async def save_video_to_library_auto_sync(request: VideoSaveRequest):
    """Move downloaded video to library and automatically sync all metadata from source"""
    try:
        logger.info(f"Auto-syncing and saving video: {request.video_file_name}")
        
        # Resolve relative paths if needed
        download_tmp_dir = DOWNLOAD_TMP_DIR
        if not download_tmp_dir.is_absolute():
            download_tmp_dir = Path.cwd() / download_tmp_dir
        
        video_library_dir = VIDEO_LIBRARY_DIR
        if not video_library_dir.is_absolute():
            video_library_dir = Path.cwd() / video_library_dir
        
        # Check if the source file exists in download_tmp
        source_file = download_tmp_dir / request.video_file_name
        
        # Debug: List all files in download_tmp to help with troubleshooting
        logger.info(f"Files in download_tmp: {[f.name for f in download_tmp_dir.iterdir() if f.is_file()]}")
        logger.info(f"Looking for source file: {request.video_file_name}")
        
        # If the requested file doesn't exist, try to find a merged version
        if not source_file.exists():
            # Extract download_id from filename if possible
            filename_parts = request.video_file_name.split('_', 1)
            if len(filename_parts) >= 1:
                potential_download_id = filename_parts[0]
                # Look for merged file with same download_id
                merged_file = download_tmp_dir / f"{potential_download_id}.mp4"
                if merged_file.exists():
                    source_file = merged_file
                    logger.info(f"Using merged file: {merged_file}")
        
        if not source_file.exists():
            raise HTTPException(
                status_code=404, 
                detail=f"Downloaded file '{request.video_file_name}' not found in download_tmp"
            )
        
        # Always prioritize merged .mp4 files over separate audio/video files
        source_file_stem = source_file.stem
        
        # Extract the base name (remove format suffixes like .f100046 or .f30280)
        if '.f' in source_file_stem:
            base_stem = source_file_stem.split('.f')[0]
        else:
            base_stem = source_file_stem
        
        # Look for merged .mp4 file with the same base name
        potential_merged_files = list(download_tmp_dir.glob(f"{base_stem}*.mp4"))
        
        # Filter to find the best merged file (largest .mp4 file without format suffix)
        best_merged_file = None
        largest_size = 0
        
        for potential_file in potential_merged_files:
            potential_stem = potential_file.stem
            if '.f' in potential_stem and any(char.isdigit() for char in potential_stem.split('.f')[-1]):
                continue
            
            file_size = potential_file.stat().st_size
            if file_size > largest_size:
                largest_size = file_size
                best_merged_file = potential_file
        
        # Use merged version if available and larger
        if best_merged_file and best_merged_file.stat().st_size > source_file.stat().st_size * 1.1:
            logger.info(f"Using larger merged file: {best_merged_file.name}")
            source_file = best_merged_file
        
        # Auto-sync ALL metadata from source video
        logger.info(f"Auto-syncing metadata from source video: {request.video_url}")
        video_page_name = "Unknown Video"
        auto_description = ""
        auto_category = None
        auto_tags = []
        auto_uploader = None
        auto_view_count = None
        auto_like_count = None
        auto_dislike_count = None
        auto_comment_count = None
        auto_average_rating = None
        auto_channel_id = None
        auto_channel_url = None
        auto_upload_date = None
        auto_duration = None
        auto_age_limit = None
        
        try:
            # Use yt-dlp to extract all video metadata
            cmd = [
                "yt-dlp",
                "--dump-json",
                "--no-download",
                "--cookies-from-browser", "chrome",
                "--extractor-args", "youtubetab:skip=authcheck",
                "--no-playlist",
                "--retries", "3",
                "--fragment-retries", "3",
                "--retry-sleep", "5",
                request.video_url
            ]
            
            result = subprocess.run(
                cmd,
                capture_output=True,
                text=True,
                timeout=30
            )
            
            if result.returncode == 0 and result.stdout.strip():
                # Parse the JSON output to get all metadata
                for line in result.stdout.strip().split('\n'):
                    if line.strip():
                        try:
                            video_data = json.loads(line)
                            
                            # Sync all metadata
                            video_page_name = video_data.get('title', 'Unknown Video')
                            auto_description = video_data.get('description', '')
                            
                            categories = video_data.get('categories', [])
                            if categories:
                                auto_category = categories[0]
                            
                            # Get tags (limit to first 15 to avoid overwhelming)
                            source_tags = video_data.get('tags', [])
                            if source_tags:
                                auto_tags = source_tags[:15]
                            
                            auto_uploader = video_data.get('uploader')
                            auto_view_count = video_data.get('view_count')
                            auto_like_count = video_data.get('like_count')
                            auto_dislike_count = video_data.get('dislike_count')
                            auto_comment_count = video_data.get('comment_count')
                            auto_average_rating = video_data.get('average_rating')
                            auto_channel_id = video_data.get('channel_id')
                            auto_channel_url = video_data.get('channel_url')
                            auto_upload_date = video_data.get('upload_date')
                            auto_duration = video_data.get('duration')
                            auto_age_limit = video_data.get('age_limit')
                            
                            logger.info(f"✅ Auto-synced metadata:")
                            logger.info(f"  📺 Title: {video_page_name}")
                            logger.info(f"  📝 Description: {len(auto_description)} chars")
                            logger.info(f"  📂 Category: {auto_category}")
                            logger.info(f"  🏷️ Tags: {len(auto_tags)} tags")
                            logger.info(f"  👤 Uploader: {auto_uploader}")
                            logger.info(f"  👀 Views: {auto_view_count}")
                            
                            break
                        except json.JSONDecodeError:
                            continue
                            
            logger.info("Successfully auto-synced all metadata from source video")
        except Exception as e:
            logger.error(f"Error auto-syncing metadata: {str(e)}")
            raise HTTPException(
                status_code=500,
                detail=f"Failed to auto-sync metadata from source video: {str(e)}"
            )
        
        # Generate video ID and move file
        video_id = str(uuid.uuid4())
        file_extension = source_file.suffix
        library_filename = f"{video_id}{file_extension}"
        destination_file = video_library_dir / library_filename
        source_file.rename(destination_file)
        
        # Handle thumbnail (same logic as before)
        thumbnail_destination = None
        thumbnail_filename = None
        
        # Extract download_id from the source file name to find matching thumbnail
        source_file_stem = source_file.stem
        potential_download_ids = []
        
        if '_merged' in source_file_stem:
            base_id = source_file_stem.replace('_merged', '')
            potential_download_ids.append(base_id)
        
        if not '.' in source_file_stem or source_file_stem.count('.') == 0:
            potential_download_ids.append(source_file_stem)
        
        if '.f' in source_file_stem:
            base_id = source_file_stem.split('.f')[0]
            potential_download_ids.append(base_id)
        
        # Search for thumbnail files
        for download_id in potential_download_ids:
            for thumb_ext in ['.webp', '.jpg', '.jpeg', '.png']:
                potential_thumb = download_tmp_dir / f"{download_id}{thumb_ext}"
                if potential_thumb.exists():
                    thumbnail_filename = f"{video_id}{thumb_ext}"
                    thumbnail_destination = video_library_dir / thumbnail_filename
                    potential_thumb.rename(thumbnail_destination)
                    logger.info(f"Found and moved thumbnail: {potential_thumb.name} -> {thumbnail_filename}")
                    break
            if thumbnail_destination:
                break
        
        # Load existing library data
        video_data = []
        video_library_data_file = VIDEO_LIBRARY_DATA_FILE
        if not video_library_data_file.is_absolute():
            video_library_data_file = Path.cwd() / video_library_data_file
        
        if video_library_data_file.exists():
            with open(video_library_data_file, 'r', encoding='utf-8') as f:
                video_data = json.load(f)
        
        # Create new entry with auto-synced metadata
        new_entry = {
            "id": video_id,
            "video_url": request.video_url,
            "video_page_name": video_page_name,
            "original_file_name": request.video_file_name,
            "library_file_name": library_filename,
            "file_path": str(destination_file.relative_to(Path.cwd())),
            "file_size": destination_file.stat().st_size,
            "video_local_url": f"/videopage_file/{video_id}",
            "video_direct_url": f"/video_library/{library_filename}",
            "saved_at": datetime.now().isoformat(),
            # Auto-synced metadata
            "selected_tags": auto_tags,
            "description": auto_description,
            "category": auto_category,
            # Auto-synced engagement metrics
            "like_count": auto_like_count,
            "dislike_count": auto_dislike_count,
            "comment_count": auto_comment_count,
            "view_count": auto_view_count,
            "average_rating": auto_average_rating,
            # Auto-synced channel information
            "uploader": auto_uploader,
            "channel_id": auto_channel_id,
            "channel_url": auto_channel_url,
            # Auto-synced additional metadata
            "upload_date": auto_upload_date,
            "duration": auto_duration,
            "age_limit": auto_age_limit,
            "extractor": "auto-synced"
        }
        
        # Add thumbnail information if available
        if thumbnail_destination and thumbnail_filename:
            new_entry["thumbnail_filename"] = thumbnail_filename
            new_entry["thumbnail_path"] = str(thumbnail_destination.relative_to(Path.cwd()))
            new_entry["thumbnail_url"] = f"/video_library/{thumbnail_filename}"
        
        video_data.append(new_entry)
        
        # Save updated data
        with open(video_library_data_file, 'w', encoding='utf-8') as f:
            json.dump(video_data, f, indent=2, ensure_ascii=False)
        
        response_data = {
            "message": "Video saved to library with auto-synced metadata",
            "video_id": new_entry["id"],
            "library_file_name": library_filename,
            "file_path": str(destination_file.relative_to(Path.cwd())),
            "file_size": new_entry["file_size"],
            "video_local_url": new_entry["video_local_url"],
            "video_direct_url": new_entry["video_direct_url"],
            "total_videos_in_library": len(video_data),
            # Show what was auto-synced
            "auto_synced_metadata": {
                "title": video_page_name,
                "description_length": len(auto_description) if auto_description else 0,
                "category": auto_category,
                "tags_count": len(auto_tags),
                "uploader": auto_uploader,
                "view_count": auto_view_count,
                "like_count": auto_like_count,
                "upload_date": auto_upload_date
            }
        }
        
        # Add thumbnail information to response if available
        if thumbnail_destination and thumbnail_filename:
            response_data["thumbnail_filename"] = thumbnail_filename
            response_data["thumbnail_path"] = str(thumbnail_destination.relative_to(Path.cwd()))
            response_data["thumbnail_url"] = f"/video_library/{thumbnail_filename}"
        
        return response_data
        
    except Exception as e:
        raise HTTPException(status_code=500, detail=f"Internal server error: {str(e)}")

@app.post("/videopage_save")
async def save_video_to_library(request: VideoSaveRequest):
    """Move downloaded video to video library and update metadata"""
    try:
        # Resolve relative paths if needed
        download_tmp_dir = DOWNLOAD_TMP_DIR
        if not download_tmp_dir.is_absolute():
            download_tmp_dir = Path.cwd() / download_tmp_dir
        
        video_library_dir = VIDEO_LIBRARY_DIR
        if not video_library_dir.is_absolute():
            video_library_dir = Path.cwd() / video_library_dir
        
        # Check if the source file exists in download_tmp
        source_file = download_tmp_dir / request.video_file_name
        
        # Debug: List all files in download_tmp to help with troubleshooting
        logger.info(f"Files in download_tmp: {[f.name for f in download_tmp_dir.iterdir() if f.is_file()]}")
        logger.info(f"Looking for source file: {request.video_file_name}")
        
        # If the requested file doesn't exist, try to find a merged version
        if not source_file.exists():
            # Extract download_id from filename if possible
            filename_parts = request.video_file_name.split('_', 1)
            if len(filename_parts) >= 1:
                potential_download_id = filename_parts[0]
                # Look for merged file with same download_id
                merged_file = download_tmp_dir / f"{potential_download_id}.mp4"
                if merged_file.exists():
                    source_file = merged_file
                    print(f"Using merged file: {merged_file}")
        
        if not source_file.exists():
            raise HTTPException(
                status_code=404, 
                detail=f"Downloaded file '{request.video_file_name}' not found in download_tmp"
            )
        
        # Always prioritize merged .mp4 files over separate audio/video files
        original_source_file = source_file
        source_file_stem = source_file.stem
        
        # Extract the base name (remove format suffixes like .f100046 or .f30280)
        if '.f' in source_file_stem:
            base_stem = source_file_stem.split('.f')[0]
        else:
            # Handle cases where the file might not have format suffix
            base_stem = source_file_stem
        
        # Look for merged .mp4 file with the same base name
        potential_merged_files = list(download_tmp_dir.glob(f"{base_stem}*.mp4"))
        
        # Filter to find the best merged file (largest .mp4 file without format suffix)
        best_merged_file = None
        largest_size = 0
        
        for potential_file in potential_merged_files:
            # Skip files with format suffixes (like .f100046.mp4) - look for clean merged files
            potential_stem = potential_file.stem
            if '.f' in potential_stem and any(char.isdigit() for char in potential_stem.split('.f')[-1]):
                continue
            
            file_size = potential_file.stat().st_size
            if file_size > largest_size:
                largest_size = file_size
                best_merged_file = potential_file
        
        # If user selected an audio file (.m4a), force them to use the merged .mp4 version
        if source_file.suffix.lower() == '.m4a':
            if best_merged_file:
                print(f"Audio file detected. Using merged file: {best_merged_file.name} ({best_merged_file.stat().st_size} bytes) instead of {source_file.name} ({source_file.stat().st_size} bytes)")
                source_file = best_merged_file
            else:
                raise HTTPException(
                    status_code=400,
                    detail=f"Audio file selected but no merged .mp4 file found. Please ensure the video has been properly downloaded and merged first."
                )
        # For video files, use merged version if it's significantly larger (indicating it has audio)
        elif best_merged_file and best_merged_file.stat().st_size > source_file.stat().st_size * 1.1:  # At least 10% larger
            print(f"Using larger merged file: {best_merged_file.name} ({best_merged_file.stat().st_size} bytes) instead of {source_file.name} ({source_file.stat().st_size} bytes)")
            source_file = best_merged_file
        
        # Extract video title and metadata if not provided
        video_page_name = request.video_page_name
        auto_description = request.description
        auto_category = request.category
        auto_tags = request.selected_tags or []
        auto_uploader = request.uploader
        auto_view_count = request.view_count
        auto_like_count = request.like_count
        auto_dislike_count = request.dislike_count
        auto_comment_count = request.comment_count
        auto_average_rating = request.average_rating
        auto_channel_id = request.channel_id
        auto_channel_url = request.channel_url
        auto_upload_date = request.upload_date
        auto_duration = request.duration
        auto_age_limit = request.age_limit
        
        # If key metadata is missing, fetch it from the source video
        if not video_page_name or not auto_description or not auto_category or not auto_uploader:
            try:
                logger.info(f"Fetching missing metadata from source video: {request.video_url}")
                # Use yt-dlp to extract video metadata
                cmd = [
                    "yt-dlp",
                    "--dump-json",
                    "--no-download",
                    "--cookies-from-browser", "chrome",
                    "--extractor-args", "youtubetab:skip=authcheck",
                    "--no-playlist",
                    "--retries", "3",
                    "--fragment-retries", "3",
                    "--retry-sleep", "5",
                    request.video_url
                ]
                
                result = subprocess.run(
                    cmd,
                    capture_output=True,
                    text=True,
                    timeout=30
                )
                
                if result.returncode == 0 and result.stdout.strip():
                    # Parse the JSON output to get the metadata
                    for line in result.stdout.strip().split('\n'):
                        if line.strip():
                            try:
                                video_data = json.loads(line)
                                
                                # Sync title if not provided
                                if not video_page_name:
                                    extracted_title = video_data.get('title', 'Unknown Video')
                                    if (extracted_title.startswith('youtube video #') or 
                                        extracted_title == 'Unknown Video' or 
                                        len(extracted_title.strip()) < 3):
                                        video_id_from_data = video_data.get('id', '')
                                        if video_id_from_data:
                                            video_page_name = f"Video_{video_id_from_data}"
                                        else:
                                            video_page_name = "Unknown Video"
                                    else:
                                        video_page_name = extracted_title
                                
                                # Sync description if not provided
                                if not auto_description:
                                    auto_description = video_data.get('description', '')
                                    logger.info(f"Synced description: {auto_description[:100]}...")
                                
                                # Sync category if not provided
                                if not auto_category:
                                    categories = video_data.get('categories', [])
                                    if categories:
                                        auto_category = categories[0]  # Take first category
                                        logger.info(f"Synced category: {auto_category}")
                                
                                # Sync other metadata if not provided
                                if not auto_uploader:
                                    auto_uploader = video_data.get('uploader')
                                    logger.info(f"Synced uploader: {auto_uploader}")
                                
                                if not auto_view_count:
                                    auto_view_count = video_data.get('view_count')
                                
                                if not auto_like_count:
                                    auto_like_count = video_data.get('like_count')
                                
                                if not auto_dislike_count:
                                    auto_dislike_count = video_data.get('dislike_count')
                                
                                if not auto_comment_count:
                                    auto_comment_count = video_data.get('comment_count')
                                
                                if not auto_average_rating:
                                    auto_average_rating = video_data.get('average_rating')
                                
                                if not auto_channel_id:
                                    auto_channel_id = video_data.get('channel_id')
                                
                                if not auto_channel_url:
                                    auto_channel_url = video_data.get('channel_url')
                                
                                if not auto_upload_date:
                                    auto_upload_date = video_data.get('upload_date')
                                
                                if not auto_duration:
                                    auto_duration = video_data.get('duration')
                                
                                if not auto_age_limit:
                                    auto_age_limit = video_data.get('age_limit')
                                
                                # Sync tags if user didn't select any
                                if not auto_tags:
                                    source_tags = video_data.get('tags', [])
                                    if source_tags:
                                        # Take first 10 tags to avoid overwhelming
                                        auto_tags = source_tags[:10]
                                        logger.info(f"Synced {len(auto_tags)} tags from source video")
                                
                                break
                            except json.JSONDecodeError:
                                continue
                    
                    if not video_page_name:
                        video_page_name = "Unknown Video"
                        
                    logger.info("Successfully synced metadata from source video")
                else:
                    logger.warning("Failed to fetch source video metadata, using provided values")
                    if not video_page_name:
                        video_page_name = "Unknown Video"
            except Exception as e:
                logger.error(f"Error fetching source video metadata: {str(e)}")
                if not video_page_name:
                    video_page_name = "Unknown Video"
        
        # Generate video ID first
        video_id = str(uuid.uuid4())
        
        # Generate a safe filename for the library using only video ID
        file_extension = source_file.suffix
        library_filename = f"{video_id}{file_extension}"
        
        # Move video file to video library
        destination_file = video_library_dir / library_filename
        source_file.rename(destination_file)
        
        # Look for and move thumbnail file if it exists
        thumbnail_destination = None
        thumbnail_filename = None
        
        # Extract download_id from the source file name to find matching thumbnail
        source_file_stem = source_file.stem  # filename without extension
        
        # Try different patterns to find the thumbnail
        potential_download_ids = []
        
        # Pattern 1: Direct download_id (e.g., "abc123_merged" -> "abc123")
        if '_merged' in source_file_stem:
            base_id = source_file_stem.replace('_merged', '')
            potential_download_ids.append(base_id)
        
        # Pattern 2: Direct download_id (e.g., "abc123.mp4" -> "abc123")
        if not '.' in source_file_stem or source_file_stem.count('.') == 0:
            potential_download_ids.append(source_file_stem)
        
        # Pattern 3: Download_id with format suffix (e.g., "abc123.f401" -> "abc123")
        if '.f' in source_file_stem:
            base_id = source_file_stem.split('.f')[0]
            potential_download_ids.append(base_id)
        
        # Pattern 4: Try the original requested filename's stem
        if request.video_file_name != source_file.name:
            original_stem = Path(request.video_file_name).stem
            if '.f' in original_stem:
                base_id = original_stem.split('.f')[0]
                potential_download_ids.append(base_id)
            else:
                potential_download_ids.append(original_stem)
        
        logger.info(f"Searching for thumbnails with IDs: {potential_download_ids}")
        
        # Search for thumbnail files with matching patterns
        for download_id in potential_download_ids:
            logger.info(f"Checking for thumbnail with ID: {download_id}")
            for thumb_ext in ['.webp', '.jpg', '.jpeg', '.png']:
                # Try exact match first
                potential_thumb = download_tmp_dir / f"{download_id}{thumb_ext}"
                logger.info(f"Checking: {potential_thumb}")
                if potential_thumb.exists():
                    thumbnail_filename = f"{video_id}{thumb_ext}"
                    thumbnail_destination = video_library_dir / thumbnail_filename
                    potential_thumb.rename(thumbnail_destination)
                    logger.info(f"Found and moved thumbnail: {potential_thumb.name} -> {thumbnail_filename}")
                    break
            
            if thumbnail_destination:
                break
        
        # If still no thumbnail found, do a broader search
        if not thumbnail_destination:
            logger.info("No thumbnail found with exact patterns, doing broader search...")
            # Look for any thumbnail files that might match
            all_thumbs = list(download_tmp_dir.glob("*.webp")) + \
                        list(download_tmp_dir.glob("*.jpg")) + \
                        list(download_tmp_dir.glob("*.jpeg")) + \
                        list(download_tmp_dir.glob("*.png"))
            
            logger.info(f"All thumbnails in download_tmp: {[t.name for t in all_thumbs]}")
            
            for potential_thumb in all_thumbs:
                # Check if this thumbnail might belong to our download
                thumb_stem = potential_thumb.stem
                for download_id in potential_download_ids:
                    if download_id in thumb_stem:
                        thumbnail_filename = f"{video_id}{potential_thumb.suffix}"
                        thumbnail_destination = video_library_dir / thumbnail_filename
                        potential_thumb.rename(thumbnail_destination)
                        logger.info(f"Found matching thumbnail in broader search: {potential_thumb.name} -> {thumbnail_filename}")
                        break
                if thumbnail_destination:
                    break
        
        # Load existing data or create new
        video_data = []
        video_library_data_file = VIDEO_LIBRARY_DATA_FILE
        if not video_library_data_file.is_absolute():
            video_library_data_file = Path.cwd() / video_library_data_file
        
        if video_library_data_file.exists():
            with open(video_library_data_file, 'r', encoding='utf-8') as f:
                video_data = json.load(f)
        
        # Add new video entry (store relative paths for portability)
        new_entry = {
            "id": video_id,
            "video_url": request.video_url,
            "video_page_name": video_page_name,
            "original_file_name": request.video_file_name,
            "library_file_name": library_filename,
            "file_path": str(destination_file.relative_to(Path.cwd())),
            "file_size": destination_file.stat().st_size,
            "video_local_url": f"/videopage_file/{video_id}",
            "video_direct_url": f"/video_library/{library_filename}",
            "saved_at": datetime.now().isoformat(),
            # Enhanced metadata (synced from source video)
            "selected_tags": auto_tags,
            "description": auto_description,
            "category": auto_category,
            # Engagement metrics (synced from source video)
            "like_count": auto_like_count,
            "dislike_count": auto_dislike_count,
            "comment_count": auto_comment_count,
            "view_count": auto_view_count,
            "average_rating": auto_average_rating,
            # Channel information (synced from source video)
            "uploader": auto_uploader,
            "channel_id": auto_channel_id,
            "channel_url": auto_channel_url,
            # Additional metadata (synced from source video)
            "upload_date": auto_upload_date,
            "duration": auto_duration,
            "age_limit": auto_age_limit,
            "extractor": None  # Will be filled if available
        }
        
        # Add thumbnail information if available
        if thumbnail_destination and thumbnail_filename:
            new_entry["thumbnail_filename"] = thumbnail_filename
            new_entry["thumbnail_path"] = str(thumbnail_destination.relative_to(Path.cwd()))
            new_entry["thumbnail_url"] = f"/video_library/{thumbnail_filename}"
        
        video_data.append(new_entry)
        
        # Save updated data
        with open(video_library_data_file, 'w', encoding='utf-8') as f:
            json.dump(video_data, f, indent=2, ensure_ascii=False)
        
        response_data = {
            "message": "Video saved to library successfully",
            "video_id": new_entry["id"],
            "library_file_name": library_filename,
            "file_path": str(destination_file.relative_to(Path.cwd())),
            "file_size": new_entry["file_size"],
            "video_local_url": new_entry["video_local_url"],
            "video_direct_url": new_entry["video_direct_url"],
            "total_videos_in_library": len(video_data)
        }
        
        # Add thumbnail information to response if available
        if thumbnail_destination and thumbnail_filename:
            response_data["thumbnail_filename"] = thumbnail_filename
            response_data["thumbnail_path"] = str(thumbnail_destination.relative_to(Path.cwd()))
            response_data["thumbnail_url"] = f"/video_library/{thumbnail_filename}"
        
        return response_data
        
    except Exception as e:
        raise HTTPException(status_code=500, detail=f"Internal server error: {str(e)}")

@app.get("/videopage_list")
async def list_saved_videos(
    search: Optional[str] = None,
    tag: Optional[str] = None,
    category: Optional[str] = None,
    uploader: Optional[str] = None,
    sort_by: Optional[str] = "saved_at",  # saved_at, title, view_count, like_count, duration
    order: Optional[str] = "desc"  # asc, desc
):
    """Get list of all saved videos from the library with search and filter options"""
    try:
        # Resolve relative path if needed
        video_library_data_file = VIDEO_LIBRARY_DATA_FILE
        if not video_library_data_file.is_absolute():
            video_library_data_file = Path.cwd() / video_library_data_file
        
        # Check if data file exists
        if not video_library_data_file.exists():
            return {
                "message": "No videos in library",
                "total_videos": 0,
                "videos": [],
                "filters_applied": {
                    "search": search,
                    "tag": tag,
                    "category": category,
                    "uploader": uploader,
                    "sort_by": sort_by,
                    "order": order
                }
            }
        
        # Load video data
        with open(video_library_data_file, 'r', encoding='utf-8') as f:
            video_data = json.load(f)
        
        # Apply filters
        filtered_videos = video_data.copy()
        
        # Search filter (title, description, tags)
        if search:
            search_lower = search.lower()
            filtered_videos = [
                video for video in filtered_videos
                if (search_lower in video.get('video_page_name', '').lower() or
                    search_lower in video.get('description', '').lower() or
                    any(search_lower in tag.lower() for tag in video.get('selected_tags', [])))
            ]
        
        # Tag filter
        if tag:
            filtered_videos = [
                video for video in filtered_videos
                if tag in video.get('selected_tags', [])
            ]
        
        # Category filter
        if category:
            filtered_videos = [
                video for video in filtered_videos
                if video.get('category') == category
            ]
        
        # Uploader filter
        if uploader:
            filtered_videos = [
                video for video in filtered_videos
                if video.get('uploader') == uploader
            ]
        
        # Sort videos
        reverse_order = order == "desc"
        if sort_by == "title":
            filtered_videos.sort(key=lambda x: x.get('video_page_name', '').lower(), reverse=reverse_order)
        elif sort_by == "view_count":
            filtered_videos.sort(key=lambda x: x.get('view_count', 0) or 0, reverse=reverse_order)
        elif sort_by == "like_count":
            filtered_videos.sort(key=lambda x: x.get('like_count', 0) or 0, reverse=reverse_order)
        elif sort_by == "duration":
            filtered_videos.sort(key=lambda x: x.get('duration', 0) or 0, reverse=reverse_order)
        else:  # default: saved_at
            filtered_videos.sort(key=lambda x: x.get('saved_at', ''), reverse=reverse_order)
        
        # Get unique values for filter options
        all_tags = set()
        all_categories = set()
        all_uploaders = set()
        
        for video in video_data:
            all_tags.update(video.get('selected_tags', []))
            if video.get('category'):
                all_categories.add(video.get('category'))
            if video.get('uploader'):
                all_uploaders.add(video.get('uploader'))
        
        return {
            "message": "Video library loaded successfully",
            "total_videos": len(video_data),
            "filtered_videos": len(filtered_videos),
            "videos": filtered_videos,
            "filters_applied": {
                "search": search,
                "tag": tag,
                "category": category,
                "uploader": uploader,
                "sort_by": sort_by,
                "order": order
            },
            "available_filters": {
                "tags": sorted(list(all_tags)),
                "categories": sorted(list(all_categories)),
                "uploaders": sorted(list(all_uploaders))
            }
        }
        
    except json.JSONDecodeError:
        raise HTTPException(status_code=500, detail="Invalid video library data file")
    except Exception as e:
        raise HTTPException(status_code=500, detail=f"Internal server error: {str(e)}")

@app.get("/videopage_file/{video_id}")
@app.head("/videopage_file/{video_id}")
async def get_video_file(video_id: str):
    """Serve a video file from the library by video ID"""
    try:
        # Resolve relative path if needed
        video_library_data_file = VIDEO_LIBRARY_DATA_FILE
        if not video_library_data_file.is_absolute():
            video_library_data_file = Path.cwd() / video_library_data_file
        
        # Check if data file exists
        if not video_library_data_file.exists():
            raise HTTPException(status_code=404, detail="Video library not found")
        
        # Load video data
        with open(video_library_data_file, 'r', encoding='utf-8') as f:
            video_data = json.load(f)
        
        # Find the video by ID
        video_entry = None
        for video in video_data:
            if video.get('id') == video_id:
                video_entry = video
                break
        
        if not video_entry:
            raise HTTPException(status_code=404, detail="Video not found")
        
        # Check if the file exists (resolve relative path)
        file_path = Path(video_entry['file_path'])
        if not file_path.is_absolute():
            file_path = Path.cwd() / file_path
        if not file_path.exists():
            raise HTTPException(status_code=404, detail="Video file not found on disk")
        
        # Return the video file
        return FileResponse(
            path=file_path,
            filename=video_entry['library_file_name'],
            media_type='video/mp4'
        )
        
    except json.JSONDecodeError:
        raise HTTPException(status_code=500, detail="Invalid video library data file")
    except Exception as e:
        raise HTTPException(status_code=500, detail=f"Internal server error: {str(e)}")

@app.get("/video_library/{filename}")
@app.head("/video_library/{filename}")
async def serve_video_library_file(filename: str):
    """Serve video files and images directly from the video library folder"""
    # Resolve relative path if needed
    library_dir = VIDEO_LIBRARY_DIR
    if not library_dir.is_absolute():
        library_dir = Path.cwd() / library_dir
    
    file_path = library_dir / filename
    if not file_path.exists():
        raise HTTPException(status_code=404, detail="File not found")
    
    # Determine media type based on file extension
    file_extension = file_path.suffix.lower()
    
    # Video files
    if file_extension == ".mp4":
        media_type = "video/mp4"
    elif file_extension == ".webm":
        media_type = "video/webm"
    elif file_extension == ".avi":
        media_type = "video/x-msvideo"
    elif file_extension == ".mov":
        media_type = "video/quicktime"
    elif file_extension == ".mkv":
        media_type = "video/x-matroska"
    # Image files (thumbnails)
    elif file_extension in [".jpg", ".jpeg"]:
        media_type = "image/jpeg"
    elif file_extension == ".png":
        media_type = "image/png"
    elif file_extension == ".webp":
        media_type = "image/webp"
    else:
        media_type = "application/octet-stream"  # Default for unknown types
    
    return FileResponse(
        path=file_path,
        filename=filename,
        media_type=media_type
    )

@app.get("/download/{filename}")
async def download_file(filename: str):
    """Download processed file"""
    # Resolve relative path if needed
    outputs_dir = OUTPUTS_DIR
    if not outputs_dir.is_absolute():
        outputs_dir = Path.cwd() / outputs_dir
    
    file_path = outputs_dir / filename
    if not file_path.exists():
        raise HTTPException(status_code=404, detail="File not found")
    
    return FileResponse(
        path=file_path,
        filename=filename,
        media_type='application/octet-stream'
    )

if __name__ == "__main__":
    import uvicorn
    uvicorn.run(app, host="0.0.0.0", port=6800)<|MERGE_RESOLUTION|>--- conflicted
+++ resolved
@@ -127,16 +127,14 @@
             "yt-dlp",
             "--dump-json",
             "--no-download",
-<<<<<<< HEAD
+            # Use cookies from browser (more convenient) or file-based cookies
             "--cookies-from-browser", "chrome",
             "--extractor-args", "youtubetab:skip=authcheck",
             "--no-playlist",  # Only download single video, not playlist
             "--retries", "3",
             "--fragment-retries", "3",
             "--retry-sleep", "5",
-=======
-            # "--cookies", str(COOKIES_FILE),
->>>>>>> 7e9cf2cb
+            # Alternative: "--cookies", str(COOKIES_FILE),
             request.url
         ]
         
@@ -398,16 +396,14 @@
             "--write-thumbnail",
             "--embed-metadata",
             "--keep-video",  # Keep video file temporarily for debugging
-<<<<<<< HEAD
+            # Use cookies from browser (more convenient) or file-based cookies
             "--cookies-from-browser", "chrome",
             "--extractor-args", "youtubetab:skip=authcheck",
             "--no-playlist",  # Only download single video, not playlist
             "--retries", "3",
             "--fragment-retries", "3",
             "--retry-sleep", "5",
-=======
-            # "--cookies", str(COOKIES_FILE),
->>>>>>> 7e9cf2cb
+            # Alternative: "--cookies", str(COOKIES_FILE),
             request.url
         ]
         
